--- conflicted
+++ resolved
@@ -28,14 +28,11 @@
 
 use Exception;
 use Psr\Log\LoggerInterface;
-<<<<<<< HEAD
 use OCA\OpenRegister\Service\ObjectService;
 use OCP\IAppConfig;
-=======
 use OCA\DocuDesk\Service\ExtractionHandlers\ExtractionHandlerInterface;
 use OCA\DocuDesk\Service\ExtractionHandlers\PdfExtractionHandler;
 use OCA\DocuDesk\Service\ExtractionHandlers\WordExtractionHandler;
->>>>>>> 78584c22
 
 /**
  * Service for extracting text content from various file types
@@ -77,11 +74,6 @@
 
     public function __construct(LoggerInterface $logger, IAppConfig $appConfig)
     {
-<<<<<<< HEAD
-        $this->logger = $logger;
-        $this->appConfig = $appConfig;
-    }
-=======
         $this->_logger   = $logger;
         $this->_handlers = [
             new PdfExtractionHandler($logger),
@@ -90,7 +82,6 @@
 
     }//end __construct()
 
->>>>>>> 78584c22
 
     /**
      * Extract text content from a file node
@@ -104,12 +95,6 @@
      *
      * @throws \InvalidArgumentException If the node is not a file
      * @throws Exception If the file type is not supported or extraction fails
-<<<<<<< HEAD
-     *
-     * @psalm-return   array{text: ?string, errorMessage: ?string}
-     * @phpstan-return array{text: ?string, errorMessage: ?string}
-=======
->>>>>>> 78584c22
      */
     public function extractText(\OCP\Files\Node $node): array
     {
@@ -129,147 +114,6 @@
             'errorMessage' => null,
         ];
 
-<<<<<<< HEAD
-        // Extract text based on file type
-        switch ($extension) {
-        case 'pdf':
-            $this->logger->debug('File is a pdf, extracting text: ' . $filePath);
-            $extraction['text'] = $this->extractFromPdf($filePath);
-            break;
-        case 'doc':
-        case 'docx':
-            $this->logger->debug('File is a word document, extracting text: ' . $filePath);
-            $extraction['text'] = $this->extractFromWord($filePath);
-            break;
-        case 'xls':
-        case 'xlsx':
-        case 'csv':
-            $this->logger->debug('File is a spreadsheet, extracting text: ' . $filePath);
-            $extraction['text'] = $this->extractFromSpreadsheet($filePath);
-            break;
-        case 'ppt':
-        case 'pptx':
-            $this->logger->debug('File is a presentation, extracting text: ' . $filePath);
-            $extraction['text'] = $this->extractFromPresentation($filePath);
-            break;
-        case 'txt':
-        case 'md':
-        case 'html':
-        case 'htm':
-        case 'xml':
-        case 'json':
-            $this->logger->debug('File is a text file, extracting text: ' . $filePath);
-            $extraction['text'] = $node->getContent();
-            break;
-            // Image files - return empty string with a log message
-        case 'jpg':
-        case 'jpeg':
-        case 'png':
-        case 'gif':
-        case 'bmp':
-        case 'webp':
-        case 'svg':
-        case 'tiff':
-            $this->logger->debug('File is an image, no text extraction possible: ' . $filePath);
-            $extraction['errorMessage'] = 'File is an image, no text extraction possible';
-            break;
-            // Video files - return empty string with a log message
-        case 'mp4':
-        case 'avi':
-        case 'mov':
-        case 'wmv':
-        case 'flv':
-        case 'webm':
-        case 'mkv':
-            $this->logger->debug('File is a video, no text extraction possible: ' . $filePath);
-            $extraction['errorMessage'] = 'File is a video, no text extraction possible';
-            break;
-            // Audio files - return empty string with a log message
-        case 'mp3':
-        case 'wav':
-        case 'ogg':
-        case 'flac':
-        case 'aac':
-        case 'm4a':
-            $this->logger->debug('File is an audio file, no text extraction possible: ' . $filePath);
-            $extraction['errorMessage'] = 'File is an audio file, no text extraction possible';
-            break;
-        default:
-            // Log warning for unsupported file type
-            $this->logger->warning('Unsupported file type: ' . $extension . ' with MIME type: ' . $mimeType);
-            $extraction['errorMessage'] = 'Unsupported file type: ' . $extension . ' with MIME type: ' . $mimeType;
-        }
-
-        return $extraction;
-    }
-
-    /**
-     * Extract text from a PDF file
-     *
-     * @param string $filePath Path to the PDF file
-     *
-     * @return string Extracted text content
-     *
-     * @throws Exception If PDF parsing fails
-     *
-     * @psalm-return   string
-     * @phpstan-return string
-     */
-    private function extractFromPdf(string $filePath): string
-    {
-        // Create PDF parser instance
-        $parser = new PdfParser();
-        
-        // Parse PDF file
-        $pdf = $parser->parseFile($filePath);
-        
-        // Extract text from all pages
-        $text = $pdf->getText();
-        
-        // Clean up text (remove excessive whitespace)
-        $text = preg_replace('/\s+/', ' ', $text);
-        $text = trim($text);
-        
-        return $text;
-    }
-
-    /**
-     * Extract text from a Word document
-     *
-     * @param string $filePath Path to the Word document
-     *
-     * @return string Extracted text content
-     *
-     * @throws Exception If Word document parsing fails
-     *
-     * @psalm-return   string
-     * @phpstan-return string
-     */
-    private function extractFromWord(string $filePath): string
-    {
-        // Load the document
-        $phpWord = WordIOFactory::load($filePath);
-        
-        $text = '';
-        
-        // Iterate through all sections
-        $sections = $phpWord->getSections();
-        foreach ($sections as $section) {
-            // Get all elements in the section
-            $elements = $section->getElements();
-            foreach ($elements as $element) {
-                // Extract text from text elements
-                if (method_exists($element, 'getText')) {
-                    $text .= $element->getText() . ' ';
-                } elseif (method_exists($element, 'getElements')) {
-                    // Handle tables and other container elements
-                    $childElements = $element->getElements();
-                    foreach ($childElements as $childElement) {
-                        if (method_exists($childElement, 'getText')) {
-                            $text .= $childElement->getText() . ' ';
-                        }
-                    }
-=======
         try {
             // Find appropriate handler.
             $handler = $this->_findHandler($extension, $mimeType);
@@ -286,7 +130,6 @@
                     // Log warning for unsupported file type.
                     $this->_logger->warning('Unsupported file type: '.$extension.' with MIME type: '.$mimeType);
                     $extraction['errorMessage'] = 'Unsupported file type: '.$extension.' with MIME type: '.$mimeType;
->>>>>>> 78584c22
                 }
             }
         } catch (Exception $e) {
@@ -294,115 +137,10 @@
             $extraction['errorMessage'] = 'Error extracting text: '.$e->getMessage();
         }//end try.
 
-<<<<<<< HEAD
-    /**
-     * Extract text from a spreadsheet (Excel, CSV)
-     *
-     * @param string $filePath Path to the spreadsheet file
-     *
-     * @return string Extracted text content
-     *
-     * @throws Exception If spreadsheet parsing fails
-     *
-     * @psalm-return   string
-     * @phpstan-return string
-     */
-    private function extractFromSpreadsheet(string $filePath): string
-    {
-        // Load the spreadsheet
-        $spreadsheet = SpreadsheetIOFactory::load($filePath);
-        
-        $text = '';
-        
-        // Iterate through all worksheets
-        foreach ($spreadsheet->getWorksheetIterator() as $worksheet) {
-            // Add worksheet title
-            $text .= 'Sheet: ' . $worksheet->getTitle() . "\n";
-            
-            // Iterate through all rows and columns
-            foreach ($worksheet->getRowIterator() as $row) {
-                $cellIterator = $row->getCellIterator();
-                $cellIterator->setIterateOnlyExistingCells(false);
-                
-                $rowText = '';
-                foreach ($cellIterator as $cell) {
-                    $value = $cell->getValue();
-                    if (!empty($value)) {
-                        $rowText .= $value . "\t";
-                    }
-                }
-                
-                if (!empty(trim($rowText))) {
-                    $text .= trim($rowText) . "\n";
-                }
-            }
-            
-            $text .= "\n";
-        }
-        
-        return trim($text);
-    }
-
-    /**
-     * Extract text from a presentation (PowerPoint)
-     *
-     * @param string $filePath Path to the presentation file
-     *
-     * @return string Extracted text content
-     *
-     * @throws Exception If presentation parsing fails
-     *
-     * @psalm-return   string
-     * @phpstan-return string
-     */
-    private function extractFromPresentation(string $filePath): string
-    {
-        // Load the presentation
-        $presentation = PresentationIOFactory::load($filePath);
-        
-        $text = '';
-        
-        // Iterate through all slides
-        $slideCount = $presentation->getSlideCount();
-        for ($i = 0; $i < $slideCount; $i++) {
-            $slide = $presentation->getSlide($i);
-            
-            // Add slide number
-            $text .= 'Slide ' . ($i + 1) . ":\n";
-            
-            // Extract text from shapes
-            foreach ($slide->getShapeCollection() as $shape) {
-                if (method_exists($shape, 'getText')) {
-                    $shapeText = $shape->getText();
-                    if (!empty($shapeText)) {
-                        $text .= $shapeText . "\n";
-                    }
-                }
-                
-                // Extract text from rich text elements
-                if (method_exists($shape, 'getRichTextElements')) {
-                    foreach ($shape->getRichTextElements() as $richText) {
-                        if (method_exists($richText, 'getText')) {
-                            $richTextContent = $richText->getText();
-                            if (!empty($richTextContent)) {
-                                $text .= $richTextContent . "\n";
-                            }
-                        }
-                    }
-                }
-            }
-            
-            $text .= "\n";
-        }
-        
-        return trim($text);
-    }
-=======
         return $extraction;
 
     }//end extractText()
 
->>>>>>> 78584c22
 
     /**
      * Extract metadata from a file
@@ -412,12 +150,6 @@
      * @return array<string, mixed> Metadata information
      *
      * @throws Exception If metadata extraction fails
-<<<<<<< HEAD
-     *
-     * @psalm-return   array<string, mixed>
-     * @phpstan-return array<string, mixed>
-=======
->>>>>>> 78584c22
      */
     public function extractMetadata(string $filePath): array
     {
@@ -431,25 +163,6 @@
         ];
 
         try {
-<<<<<<< HEAD
-            // Extract additional metadata based on file type
-            switch ($extension) {
-            case 'pdf':
-                $metadata = array_merge($metadata, $this->extractPdfMetadata($filePath));
-                break;
-            case 'doc':
-            case 'docx':
-                $metadata = array_merge($metadata, $this->extractWordMetadata($filePath));
-                break;
-            case 'xls':
-            case 'xlsx':
-                $metadata = array_merge($metadata, $this->extractSpreadsheetMetadata($filePath));
-                break;
-            case 'ppt':
-            case 'pptx':
-                $metadata = array_merge($metadata, $this->extractPresentationMetadata($filePath));
-                break;
-=======
             // Get file extension and MIME type.
             $extension = strtolower(pathinfo($filePath, PATHINFO_EXTENSION));
             $mimeType  = mime_content_type($filePath);
@@ -460,7 +173,6 @@
             if ($handler !== null) {
                 // Merge handler metadata with basic metadata.
                 $metadata = array_merge($metadata, $handler->extractMetadata($filePath));
->>>>>>> 78584c22
             }
         } catch (Exception $e) {
             $this->_logger->warning('Error extracting metadata: '.$e->getMessage(), ['exception' => $e]);
@@ -469,126 +181,8 @@
 
         return $metadata;
 
-<<<<<<< HEAD
-    /**
-     * Extract metadata from a PDF file
-     *
-     * @param string $filePath Path to the PDF file
-     *
-     * @return array<string, mixed> PDF metadata
-     *
-     * @throws Exception If PDF parsing fails
-     *
-     * @psalm-return   array<string, mixed>
-     * @phpstan-return array<string, mixed>
-     */
-    private function extractPdfMetadata(string $filePath): array
-    {
-        $parser = new PdfParser();
-        $pdf = $parser->parseFile($filePath);
-        $details = $pdf->getDetails();
-        
-        // Extract relevant metadata
-        $metadata = [];
-        
-        // Common PDF metadata fields
-        $metadataFields = [
-            'Title', 'Author', 'Subject', 'Keywords', 'Creator', 
-            'Producer', 'CreationDate', 'ModDate', 'Pages'
-        ];
-        
-        foreach ($metadataFields as $field) {
-            if (isset($details[$field])) {
-                $metadata[strtolower($field)] = $details[$field];
-            }
-        }
-        
-        // Add page count
-        if (!isset($metadata['pages']) && $pdf->getPages() !== null) {
-            $metadata['pages'] = count($pdf->getPages());
-        }
-        
-        return $metadata;
-    }
-
-    /**
-     * Extract metadata from a Word document
-     *
-     * @param string $filePath Path to the Word document
-     *
-     * @return array<string, mixed> Word document metadata
-     *
-     * @throws Exception If Word document parsing fails
-     *
-     * @psalm-return   array<string, mixed>
-     * @phpstan-return array<string, mixed>
-     */
-    private function extractWordMetadata(string $filePath): array
-    {
-        $phpWord = WordIOFactory::load($filePath);
-        $properties = $phpWord->getDocInfo();
-        
-        $metadata = [];
-        
-        // Extract document properties
-        if ($properties->getCreator()) {
-            $metadata['creator'] = $properties->getCreator();
-        }
-        if ($properties->getLastModifiedBy()) {
-            $metadata['last_modified_by'] = $properties->getLastModifiedBy();
-        }
-        if ($properties->getCreated()) {
-            $metadata['created'] = $properties->getCreated();
-        }
-        if ($properties->getModified()) {
-            $metadata['modified'] = $properties->getModified();
-        }
-        if ($properties->getTitle()) {
-            $metadata['title'] = $properties->getTitle();
-        }
-        if ($properties->getDescription()) {
-            $metadata['description'] = $properties->getDescription();
-        }
-        if ($properties->getSubject()) {
-            $metadata['subject'] = $properties->getSubject();
-        }
-        if ($properties->getKeywords()) {
-            $metadata['keywords'] = $properties->getKeywords();
-        }
-        if ($properties->getCategory()) {
-            $metadata['category'] = $properties->getCategory();
-        }
-        
-        // Count sections, paragraphs, and words
-        $sections = $phpWord->getSections();
-        $metadata['sections'] = count($sections);
-        
-        $paragraphCount = 0;
-        $wordCount = 0;
-        
-        foreach ($sections as $section) {
-            $elements = $section->getElements();
-            foreach ($elements as $element) {
-                if (get_class($element) === 'PhpOffice\PhpWord\Element\TextRun') {
-                    $paragraphCount++;
-                    // Count words in text
-                    if (method_exists($element, 'getText')) {
-                        $text = $element->getText();
-                        $wordCount += str_word_count($text);
-                    }
-                }
-            }
-        }
-        
-        $metadata['paragraphs'] = $paragraphCount;
-        $metadata['words'] = $wordCount;
-        
-        return $metadata;
-    }
-=======
     }//end extractMetadata()
 
->>>>>>> 78584c22
 
     /**
      * Find an appropriate handler for the given file type
@@ -596,14 +190,7 @@
      * @param string $extension File extension
      * @param string $mimeType  File MIME type
      *
-<<<<<<< HEAD
-     * @throws Exception If spreadsheet parsing fails
-     *
-     * @psalm-return   array<string, mixed>
-     * @phpstan-return array<string, mixed>
-=======
      * @return ExtractionHandlerInterface|null Handler that supports the file type, or null if none found
->>>>>>> 78584c22
      */
     private function _findHandler(string $extension, string $mimeType): ?ExtractionHandlerInterface
     {
@@ -613,75 +200,9 @@
             }
         }
 
-<<<<<<< HEAD
-    /**
-     * Extract metadata from a presentation
-     *
-     * @param string $filePath Path to the presentation file
-     *
-     * @return array<string, mixed> Presentation metadata
-     *
-     * @throws Exception If presentation parsing fails
-     *
-     * @psalm-return   array<string, mixed>
-     * @phpstan-return array<string, mixed>
-     */
-    private function extractPresentationMetadata(string $filePath): array
-    {
-        $presentation = PresentationIOFactory::load($filePath);
-        $properties = $presentation->getDocumentProperties();
-        
-        $metadata = [];
-        
-        // Extract document properties
-        if ($properties->getCreator()) {
-            $metadata['creator'] = $properties->getCreator();
-        }
-        if ($properties->getLastModifiedBy()) {
-            $metadata['last_modified_by'] = $properties->getLastModifiedBy();
-        }
-        if ($properties->getCreated()) {
-            $metadata['created'] = $properties->getCreated();
-        }
-        if ($properties->getModified()) {
-            $metadata['modified'] = $properties->getModified();
-        }
-        if ($properties->getTitle()) {
-            $metadata['title'] = $properties->getTitle();
-        }
-        if ($properties->getDescription()) {
-            $metadata['description'] = $properties->getDescription();
-        }
-        if ($properties->getSubject()) {
-            $metadata['subject'] = $properties->getSubject();
-        }
-        if ($properties->getKeywords()) {
-            $metadata['keywords'] = $properties->getKeywords();
-        }
-        if ($properties->getCategory()) {
-            $metadata['category'] = $properties->getCategory();
-        }
-        
-        // Count slides and shapes
-        $slideCount = $presentation->getSlideCount();
-        $metadata['slides'] = $slideCount;
-        
-        $shapeCount = 0;
-        for ($i = 0; $i < $slideCount; $i++) {
-            $slide = $presentation->getSlide($i);
-            $shapeCount += count($slide->getShapeCollection());
-        }
-        
-        $metadata['shapes'] = $shapeCount;
-        
-        return $metadata;
-    }
-}
-=======
         return null;
 
     }//end _findHandler()
 
 
-}//end class
->>>>>>> 78584c22
+}//end class