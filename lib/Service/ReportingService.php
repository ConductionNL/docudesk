<?php

/**
<<<<<<< HEAD
=======
 * @copyright Copyright (c) 2024 Conduction B.V. <info@conduction.nl>
 * @license   GNU AGPL version 3 or any later version
 *
>>>>>>> 78584c22
 * DocuDesk is free software: you can redistribute it and/or modify
 * it under the terms of the GNU Affero General Public License as
 * published by the Free Software Foundation, either version 3 of the
 * License, or (at your option) any later version.
 *
 * DocuDesk is distributed in the hope that it will be useful,
 * but WITHOUT ANY WARRANTY; without even the implied warranty of
 * MERCHANTABILITY or FITNESS FOR A PARTICULAR PURPOSE. See the
 * GNU Affero General Public License for more details.
 *
 * You should have received a copy of the GNU Affero General Public License
 * along with DocuDesk. If not, see <http://www.gnu.org/licenses/>.
 *
 * @category  Service
 * @package   OCA\DocuDesk\Service
 * @author    Conduction B.V. <info@conduction.nl>
 * @copyright 2024 Conduction B.V. <info@conduction.nl>
 * @license   GNU AGPL version 3 or any later version
 * @link      https://github.com/conductionnl/docudesk
 */

namespace OCA\DocuDesk\Service;

use DateTime;
use Exception;
use GuzzleHttp\Client;
use GuzzleHttp\Exception\GuzzleException;
use OCP\IConfig;
use OCP\IAppConfig;
use OCP\ILogger;
use Psr\Log\LoggerInterface;
use Symfony\Component\Uid\Uuid;
use OCA\DocuDesk\Service\AnonymizationService;
use OCA\OpenRegister\Service\ObjectService;
use OCA\OpenRegister\Db\ObjectEntity;

/**
 * Service for generating and managing document reports
 *
 * This service handles the generation of reports based on document content,
 * including sending content to Presidio for analysis and storing the results. 
 */
class ReportingService
{
    /**
     * Default Presidio API URL if not specified in configuration
     *
     * @var string
     */
    private const DEFAULT_PRESIDIO_URL = 'http://presidio-api:8080/analyze';

    /**
     * Default confidence threshold for entity detection
     *
     * @var float
     */
    private const DEFAULT_CONFIDENCE_THRESHOLD = 0.7;

    /**
<<<<<<< HEAD
=======
     * Logger instance for error reporting
     *
     * @var LoggerInterface
     */
    private readonly LoggerInterface $logger;

    /**
     * HTTP client for API requests
     *
     * @var Client
     */
    private readonly Client $client;

    /**
     * Configuration service
     *
     * @var IConfig
     */
    private readonly IConfig $config;

    /**
     * Object service for storing reports
     *
     * @var ObjectService
     */
    private readonly ObjectService $objectService;

    /**
     * Extraction service for getting text from documents
     *
     * @var ExtractionService
     */
    private readonly ExtractionService $extractionService;

    /**
     * Root folder service for accessing files
     *
     * @var \OCP\Files\IRootFolder
     */
    private readonly \OCP\Files\IRootFolder $rootFolder;

    /**
     * Anonymization service for anonymizing documents
     *
     * @var AnonymizationService
     */
    private readonly AnonymizationService $anonymizationService;


    /**
>>>>>>> 78584c22
     * Constructor for ReportingService
     *
     * @param LoggerInterface        $logger               Logger for error reporting
     * @param IConfig                $config               Configuration service
     * @param ObjectService          $objectService        Service for storing objects
     * @param ExtractionService      $extractionService    Service for extracting text from documents
     * @param \OCP\Files\IRootFolder $rootFolder           Root folder service for accessing files
     * @param AnonymizationService   $anonymizationService Service for anonymizing documents
     *
     * @return void
     */
    public function __construct(
        LoggerInterface $logger,
        IConfig $config,
        ObjectService $objectService,
        ExtractionService $extractionService,
        \OCP\Files\IRootFolder $rootFolder,
        AnonymizationService $anonymizationService,
        IAppConfig $appConfig
    ) {
        $this->logger            = $logger;
        $this->config            = $config;
        $this->objectService     = $objectService;
        $this->extractionService = $extractionService;
        $this->rootFolder        = $rootFolder;
        $this->anonymizationService = $anonymizationService;
<<<<<<< HEAD
        $this->appConfig = $appConfig;
=======
>>>>>>> 78584c22

        // Set this service in the anonymization service to avoid circular dependency
        $this->anonymizationService->setReportingService($this);

<<<<<<< HEAD
        // Set the object service to use the reporting service
        $reportRegisterType = $this->appConfig->getValueString('DocuDesk', 'report_register', 'document');
        $this->objectService->setRegister($reportRegisterType);
        
        $reportObjectType = $this->appConfig->getValueString('DocuDesk', 'report_schema', 'report');
        $this->objectService->setSchema($reportObjectType);
        
        // Initialize Guzzle HTTP client
        $this->client = new Client(
            [
            'timeout' => 30,
            'connect_timeout' => 5,
            ]
        );
    }
=======
        // Initialize Guzzle HTTP client
        $this->client = new Client(
                [
                    'timeout'         => 30,
                    'connect_timeout' => 5,
                ]
                );

    }//end __construct()

>>>>>>> 78584c22

    /**
     * Process a report for a document
     *
     * This method extracts text from a document, sends it to Presidio for analysis,
     * and stores the results as a report object. It can accept either a Node or an existing report array.
     * If anonymization is enabled, it will also anonymize the document.
     *
     * @param \OCP\Files\Node|array<string,mixed> $input     Either a Node object or an existing report array
     * @param float                               $threshold Confidence threshold for entity detection (optional)
     *
<<<<<<< HEAD
     * @return array{
     *     nodeId: int,
     *     filePath: string,
     *     fileName: string,
     *     fileType: string,
     *     fileExtension: string,
     *     fileSize: int,
     *     status: string,
     *     errorMessage: string|null,
     *     riskScore: float|null,
     *     riskLevel: string,
     *     anonymizationResults: array<string,mixed>|null,
     *     entities: array<int,array<string,mixed>>,
     *     wcagComplianceResults: array<string,mixed>|null,
     *     languageLevelResults: array<string,mixed>|null,
     *     retentionPeriod: int,
     *     retentionExpiry: string|null,
     *     legalBasis: string|null,
     *     dataController: string|null,
     *     fileHash: string,
     *     text: string|null
     * } The processed report
     *
     * @throws \InvalidArgumentException If input is invalid or node cannot be found
     * @throws Exception If report processing fails
=======
     * @return array<string,mixed> The processed report
     *
     * @throws \InvalidArgumentException If input is invalid or node cannot be found
     * @throws Exception If report processing fails
     *
     * @psalm-return   array<string,mixed>
     * @phpstan-return array<string,mixed>
>>>>>>> 78584c22
     */
    public function processReport(
        \OCP\Files\Node | array $input,
        float $threshold=self::DEFAULT_CONFIDENCE_THRESHOLD
    ): array {
        try {
            // Initialize variables
            $node   = null;
            $report = null;

            // Determine input type and get node/report
            if ($input instanceof \OCP\Files\Node) {
                $node   = $input;
                $report = $this->getReport($node);
            } else if (is_array($input)) {
                $report = $input;
                $nodeId = $report['nodeId'] ?? null;

                if ($nodeId === null) {
                    throw new \InvalidArgumentException('Report array must contain nodeId');
                }

                try {
                    $node = $this->rootFolder->getById($nodeId)[0] ?? null;
                } catch (Exception $e) {
                    throw new \InvalidArgumentException('Could not find node with ID: '.$nodeId);
                }
            } else {
                throw new \InvalidArgumentException('Input must be either Node or report array');
            }

            if (!$node || !$report) {
                throw new \InvalidArgumentException('Could not resolve both node and report from input');
            }

            // Get the report object type and set the status to processing
            $reportObjectType = $this->config->getSystemValue('docudesk_report_object_type', 'report');
            $report['status'] = 'processing';
            $report           = $this->objectService->saveObject($reportObjectType, $report);

            // Extract text from document
            $filePath = $node->getPath();
            try {
                $extraction     = $this->extractionService->extractText($node);
                $report['text'] = $extraction['text'];
                $report['errorMessage'] = $extraction['errorMessage'];
            } catch (Exception $e) {
<<<<<<< HEAD
                $this->logger->error('Error extracting text from document: ' . $e->getMessage(), ['exception' => $e]);
                $report['status'] = 'failed';
                $report['errorMessage'] = 'Error extracting text from document: ' . $e->getMessage();
=======
                $this->logger->error(
                        'Error extracting text from document: '.$e->getMessage(),
                        [
                            'exception' => $e,
                            'nodeId'    => $node->getId(),
                            'filePath'  => $filePath,
                        ]
                        );
                $report['status']       = 'failed';
                $report['errorMessage'] = 'Error extracting text from document: '.$e->getMessage();
>>>>>>> 78584c22
                return $this->objectService->saveObject($reportObjectType, $report);
            }

            if (empty($report['text'])) {
                $this->logger->warning(
                        'No text content found in document: '.$filePath,
                        [
                            'nodeId' => $node->getId(),
                        ]
                        );
                $report['status']   = 'completed';
                $report['entities'] = [];

                // Set appropriate values for non-text documents
                $report['anonymizationResults'] = [
                    'containsPersonalData' => false,
                    'dataCategories'       => [],
                    'anonymizationStatus'  => 'not_required',
                ];

                $report['riskLevel'] = 'low';

                return $this->objectService->saveObject($reportObjectType, $report);
            }//end if

            // Send text to Presidio for analysis and get entities
<<<<<<< HEAD
            $presidioResults = $this->analyzeWithPresidio($report['text'], $threshold);
            
            // Map entity_type to entityType in each entity
            $report['entities'] = array_map(
                function ($entity) {
                    $entity['entityType'] = $entity['entity_type'];
                    unset($entity['entity_type']);
                    return $entity;
                }, $presidioResults['entities_found']
            );
            
            if (empty($report['entities'])) {
                $this->logger->debug('No entities detected in document: ' . $filePath);
            }
            
=======
            try {
                $presidioResults = $this->analyzeWithPresidio($report['text'], $threshold);

                // Map entity_type to entityType in each entity
                $report['entities'] = array_map(
                        function ($entity) {
                            $entity['entityType'] = $entity['entity_type'];
                            unset($entity['entity_type']);
                            return $entity;
                        },
                        $presidioResults['entities_found']
                        );

                if (empty($report['entities'])) {
                    $this->logger->debug(
                            'No entities detected in document: '.$filePath,
                            [
                                'nodeId' => $node->getId(),
                            ]
                            );
                }
            } catch (Exception $e) {
                $this->logger->error(
                        'Error analyzing text with Presidio: '.$e->getMessage(),
                        [
                            'exception' => $e,
                            'nodeId'    => $node->getId(),
                            'filePath'  => $filePath,
                        ]
                        );
                $report['status']       = 'failed';
                $report['errorMessage'] = 'Error analyzing text: '.$e->getMessage();
                return $this->objectService->saveObject($reportObjectType, $report);
            }//end try

>>>>>>> 78584c22
            // Update report with results
            $report['status'] = 'completed';

            // Calculate risk score and level
            try {
                $report['riskScore'] = $this->calculateRiskScore($report['entities']);
                $report['riskLevel'] = $this->getRiskLevel($report['riskScore']);
            } catch (Exception $e) {
                $this->logger->error(
                        'Error calculating risk score: '.$e->getMessage(),
                        [
                            'exception' => $e,
                            'nodeId'    => $node->getId(),
                        ]
                        );
                $report['riskScore'] = 0;
                $report['riskLevel'] = 'unknown';
            }

            // Save updated report
<<<<<<< HEAD
            $report = $this->objectService->saveObject($reportObjectType, $report); 
            
            // Process anonymization if enabled
            if ($this->isAnonymizationEnabled() && !empty($report['entities'])) {
                $this->anonymizationService->processAnonymization($node, $report);
=======
            $report = $this->objectService->saveObject($reportObjectType, $report);

            // Process anonymization if enabled
            if ($this->isAnonymizationEnabled() && !empty($report['entities'])) {
                try {
                    $this->anonymizationService->processAnonymization($node, $report);
                } catch (Exception $e) {
                    $this->logger->error(
                            'Error processing anonymization: '.$e->getMessage(),
                            [
                                'exception' => $e,
                                'nodeId'    => $node->getId(),
                            ]
                            );
                    // Don't fail the report if anonymization fails
                }
>>>>>>> 78584c22
            }

            return $report;
        } catch (Exception $e) {
            $this->logger->error(
                    'Error processing report: '.$e->getMessage(),
                    [
                        'exception' => $e,
                        'nodeId'    => $node?->getId(),
                    ]
                    );
            if (isset($report)) {
                $report['status']       = 'failed';
                $report['errorMessage'] = $e->getMessage();
                return $this->objectService->saveObject($reportObjectType, $report);
            }

            throw $e;
        }//end try

    }//end processReport()


    /**
     * Analyze text with Presidio
     *
     * Sends text to the Presidio API for entity analysis.
     *
     * @param string $text      Text to analyze
     * @param float  $threshold Confidence threshold for entity detection
     *
     * @return array{
     *     entities_found: array<int,array{
     *         entity_type: string,
     *         start: int,
     *         end: int,
     *         score: float,
     *         text: string
     *     }>,
     *     language: string
     * } Presidio analysis results
     *
     * @throws Exception If the API request fails
<<<<<<< HEAD
=======
     *
     * @psalm-return   array<string, mixed>
     * @phpstan-return array<string, mixed>
>>>>>>> 78584c22
     */
    private function analyzeWithPresidio(string $text, float $threshold=self::DEFAULT_CONFIDENCE_THRESHOLD): array
    {
        // Get Presidio API URL from configuration or use default
        $presidioUrl = $this->config->getSystemValue(
            'docudesk_presidio_analyzer_url',
            self::DEFAULT_PRESIDIO_URL
        );

        $this->logger->debug('Analyzing text with Presidio('.$presidioUrl.'): '.$text);

        // Prepare request payload
        $payload = [
            'text'                    => $text,
            'language'                => 'nl',
        // Default to   @todo this should be configuration
            'score_threshold'         => $threshold,
            'return_decision_process' => false,
        ];

        try {
            // Send request to Presidio
            $response = $this->client->post(
<<<<<<< HEAD
                $presidioUrl, [
                'json' => $payload,
                'headers' => [
                    'Content-Type' => 'application/json',
                    'Accept' => 'application/json',
                ],
                ]
            );
            
=======
                    $presidioUrl,
                    [
                        'json'    => $payload,
                        'headers' => [
                            'Content-Type' => 'application/json',
                            'Accept'       => 'application/json',
                        ],
                    ]
                    );

>>>>>>> 78584c22
            // Parse response
            $responseBody = $response->getBody()->getContents();
            $results      = json_decode($responseBody, true);

            if (!is_array($results)) {
                throw new Exception('Invalid response from Presidio API');
            }

            return $results;
        } catch (GuzzleException $e) {
            $this->logger->error('Presidio API request failed: '.$e->getMessage(), ['exception' => $e]);
            throw new Exception('Failed to communicate with Presidio API: '.$e->getMessage(), 0, $e);
        }//end try

    }//end analyzeWithPresidio()


    /**
     * Calculate a risk score based on detected entities
     *
     * @param array<int, array<string, mixed>> $entities List of entities detected in the document
     *
     * @return float Risk score between 0 and 100
     *
     * @psalm-return   float
     * @phpstan-return float
     */
    private function calculateRiskScore(array $entities): float
    {
        if (empty($entities)) {
            return 0.0;
        }

        // Define base scores for different entity types (out of 100)
        $entityBaseScores = [
            'PERSON'            => 50.0,
        // Finding a person is automatically medium risk
            'EMAIL_ADDRESS'     => 60.0,
            'PHONE_NUMBER'      => 55.0,
            'CREDIT_CARD'       => 90.0,
            'IBAN_CODE'         => 85.0,
            'US_SSN'            => 90.0,
            'US_BANK_NUMBER'    => 85.0,
            'LOCATION'          => 30.0,
            'DATE_TIME'         => 10.0,
            'NRP'               => 70.0,
            'IP_ADDRESS'        => 45.0,
            'US_DRIVER_LICENSE' => 65.0,
            'US_PASSPORT'       => 85.0,
            'US_ITIN'           => 85.0,
            'MEDICAL_LICENSE'   => 60.0,
            'URL'               => 20.0,
            'DEFAULT'           => 40.0,
        ];

        // Calculate maximum risk score from entities
        $maxRiskScore   = 0.0;
        $totalRiskScore = 0.0;
        $entityCount    = count($entities);

        foreach ($entities as $entity) {
            $type       = $entity['entityType'] ?? 'DEFAULT';
            $confidence = $entity['score'] ?? 0.7;

            // Get base score for this entity type
            $baseScore = $entityBaseScores[$type] ?? $entityBaseScores['DEFAULT'];

            // Calculate risk score for this entity based on confidence
            $entityRiskScore = $baseScore * $confidence;

            // Track highest individual risk score
            $maxRiskScore = max($maxRiskScore, $entityRiskScore);

            // Add to total risk score
            $totalRiskScore += $entityRiskScore;
        }

        // Final score is weighted combination of:
        // - Highest individual risk (70% weight)
        // - Average risk across all entities (30% weight)
        $averageRisk = $entityCount > 0 ? $totalRiskScore / $entityCount : 0;
        $finalScore  = ($maxRiskScore * 0.7) + ($averageRisk * 0.3);

        // Apply multiplier based on number of entities
        $countMultiplier = min(1 + ($entityCount / 5), 2.0);
        $finalScore     *= $countMultiplier;

        // Cap at 100
        return min($finalScore, 100.0);

    }//end calculateRiskScore()


    /**
     * Get a risk level label based on the risk score
     *
     * @param float $riskScore Risk score between 0 and 100
     *
     * @return string Risk level label (Low, Medium, High, Critical)
     *
     * @psalm-return   string
     * @phpstan-return string
     */
    private function getRiskLevel(float $riskScore): string
    {
        if ($riskScore < 30) {
            return 'Low';
        } else if ($riskScore < 60) {
            return 'Medium';
        } else if ($riskScore < 85) {
            return 'High';
        } else {
            return 'Critical';
        }

    }//end getRiskLevel()


    /**
     * Get a report for a node
     *
     * @param \OCP\Files\Node $node The file node to get the report for
     *
     * @return array{
     *     nodeId: int,
     *     filePath: string,
     *     fileName: string,
     *     fileType: string,
     *     fileExtension: string,
     *     fileSize: int,
     *     status: string,
     *     errorMessage: string|null,
     *     riskScore: float|null,
     *     riskLevel: string,
     *     anonymizationResults: array<string,mixed>|null,
     *     entities: array<int,array<string,mixed>>,
     *     wcagComplianceResults: array<string,mixed>|null,
     *     languageLevelResults: array<string,mixed>|null,
     *     retentionPeriod: int,
     *     retentionExpiry: string|null,
     *     legalBasis: string|null,
     *     dataController: string|null,
     *     fileHash: string,
     *     text: string|null
     * }|null The report or null if not found
     *
     * @throws \InvalidArgumentException If the node is not a file
     * @throws \RuntimeException If multiple reports are found for the node
<<<<<<< HEAD
=======
     *
     * @psalm-return   array<string, mixed>|null
     * @phpstan-return array<string, mixed>|null
>>>>>>> 78584c22
     */
    public function getReport(\OCP\Files\Node $node): ?array
    {
        // Validate that the node is a file
        if ($node->getType() !== \OCP\Files\FileInfo::TYPE_FILE) {
            throw new \InvalidArgumentException('Node must be a file to get a report');
        }

        try {
            $reportObjectType = $this->config->getSystemValue('docudesk_report_object_type', 'report');
<<<<<<< HEAD
            
            $config['filters'] = [
                'nodeId' => $node->getId()
            ];

            $reports = $this->objectService->findAll($config);
            
=======

            $filters = [
                'nodeId' => $node->getId(),
            ];

            $reports = $this->objectService->getObjects($reportObjectType, null, 0, $filters);

>>>>>>> 78584c22
            // Throw error if multiple reports found
            if (count($reports) > 1) {
                throw new \RuntimeException('Multiple reports found for node '.$node->getId().'. There should only be one report per node.');
            }

            return !empty($reports) ? $reports[0] : null;
        } catch (Exception $e) {
            $this->logger->error(
<<<<<<< HEAD
                'Failed to retrieve report: ' . $e->getMessage(), [
                'nodeId' => $node->getId(),
                'exception' => $e
                ]
            );
=======
                    'Failed to retrieve report: '.$e->getMessage(),
                    [
                        'nodeId'    => $node->getId(),
                        'exception' => $e,
                    ]
                    );
>>>>>>> 78584c22
            return null;
        }//end try

    }//end getReport()


    /**
     * Delete a report by ID
     *
     * @param string $reportId ID of the report to delete
     *
     * @return bool True if deletion was successful, false otherwise
     *
     * @psalm-return   bool
     * @phpstan-return bool
     */
    public function deleteReport(string $reportId): bool
    {
        try {
            return $this->objectService->deleteObject('report', $reportId);
        } catch (Exception $e) {
            $this->logger->error('Failed to delete report: '.$e->getMessage(), ['exception' => $e]);
            return false;
        }

    }//end deleteReport()


     /**
      * Process an existing report
      *
      * @param \OCP\Files\Node $node The file node to process
      *
<<<<<<< HEAD
      * @return array{
      *     nodeId: int,
      *     filePath: string,
      *     fileName: string,
      *     fileType: string,
      *     fileExtension: string,
      *     fileSize: int,
      *     status: string,
      *     errorMessage: string|null,
      *     riskScore: float|null,
      *     riskLevel: string,
      *     anonymizationResults: array<string,mixed>|null,
      *     entities: array<int,array<string,mixed>>,
      *     wcagComplianceResults: array<string,mixed>|null,
      *     languageLevelResults: array<string,mixed>|null,
      *     retentionPeriod: int,
      *     retentionExpiry: string|null,
      *     legalBasis: string|null,
      *     dataController: string|null,
      *     fileHash: string,
      *     text: string|null
      * }|null The processed report or null if processing failed
      *
      * @throws Exception If report processing fails
      * @throws \InvalidArgumentException If the node is not a file
=======
      * @return array<string, mixed>|null The processed report or null if processing failed
      *
      * @throws Exception If report processing fails
      * @throws \InvalidArgumentException If the node is not a file
      *
      * @psalm-return   array<string, mixed>|null
      * @phpstan-return array<string, mixed>|null
>>>>>>> 78584c22
      */
    public function updateReport(\OCP\Files\Node $node): ?array
    {
        // Validate that the node is a file
        if ($node->getType() !== \OCP\Files\FileInfo::TYPE_FILE) {
            throw new \InvalidArgumentException('Node must be a file to process a report');
        }

        // Get the existing report
        $report = $this->getReport($node);
        if (!$report) {
            return $this->createReport($node);
        }

        // Calculate new hash
        $newHash = $this->calculateFileHash($node->getPath());

        // If hash hasn't changed, skip update
        if ($newHash === $report['fileHash']) {
            $this->logger->debug(
                    'File hash has not changed, skipping report update',
                    [
                        'nodeId' => $node->getId(),
                        'hash'   => $newHash,
                    ]
                    );
            return $report;
        }

        // Update report with new values
        $report['filePath']      = $node->getPath();
        $report['fileName']      = $node->getName();
        $report['fileType']      = $node->getMimetype();
        $report['fileExtension'] = pathinfo($node->getName(), PATHINFO_EXTENSION);
        $report['fileSize']      = $node->getSize();
        $report['status']        = 'pending';
        $report['fileHash']      = $newHash;

        // Reset analysis results since we're going to reprocess
        $report['errorMessage'] = null;
        $report['text']         = null;

        // Only reset these if they exist (they might be null in older reports)
        if (isset($report['anonymizationResults'])) {
            $report['anonymizationResults'] = null;
        }

        if (isset($report['wcagComplianceResults'])) {
            $report['wcagComplianceResults'] = null;
        }

        if (isset($report['languageLevelResults'])) {
            $report['languageLevelResults'] = null;
        }

        // Save the updated report
        $reportObjectType = $this->config->getSystemValue('docudesk_report_object_type', 'report');
        $report           = $this->objectService->saveObject($reportObjectType, $report);

        // Process the report now if synchronous processing is enabled
        if ($this->isSynchronousProcessingEnabled()) {
            return $this->processReport($report);
        }

        return $report;

    }//end updateReport()


    /**
     * Calculate a hash for a file
     *
     * @param string $filePath Path to the file
     *
     * @return string The file hash
     *
     * @psalm-return   string
     * @phpstan-return string
     */
    public function calculateFileHash(string $filePath): string
    {
        try {
            // For small files, use the content hash
            $fileSize = filesize($filePath);
            if ($fileSize !== false && $fileSize < 10 * 1024 * 1024) {
                // 10 MB
                $content = file_get_contents($filePath);
                if ($content !== false) {
                    $hash = md5($content);
                    $this->logger->debug(
<<<<<<< HEAD
                        'Calculated content hash for file', [
                        'filePath' => $filePath,
                        'hash' => $hash,
                        'method' => 'content'
                        ]
                    );
=======
                            'Calculated content hash for file',
                            [
                                'filePath' => $filePath,
                                'hash'     => $hash,
                                'method'   => 'content',
                            ]
                            );
>>>>>>> 78584c22
                    return $hash;
                }
            }

            // For larger files, use a combination of metadata
            $stats = stat($filePath);
            if ($stats !== false) {
                $hash = md5(
                    $filePath.$stats['size'].$stats['mtime']
                );
                $this->logger->debug(
<<<<<<< HEAD
                    'Calculated metadata hash for file', [
                    'filePath' => $filePath,
                    'hash' => $hash,
                    'method' => 'metadata'
                    ]
                );
=======
                        'Calculated metadata hash for file',
                        [
                            'filePath' => $filePath,
                            'hash'     => $hash,
                            'method'   => 'metadata',
                        ]
                        );
>>>>>>> 78584c22
                return $hash;
            }

            // Fallback to just the path
            $hash = md5($filePath);
            $this->logger->debug(
<<<<<<< HEAD
                'Calculated fallback hash for file', [
                'filePath' => $filePath,
                'hash' => $hash,
                'method' => 'path'
                ]
            );
            return $hash;
        } catch (Exception $e) {
            $this->logger->warning(
                'Failed to calculate file hash: ' . $e->getMessage(), [
                'filePath' => $filePath,
                'exception' => $e
                ]
            );
            
            // Fallback to just the path
            $hash = md5($filePath);
            $this->logger->debug(
                'Calculated fallback hash after error', [
                'filePath' => $filePath,
                'hash' => $hash,
                'method' => 'path'
                ]
            );
=======
                    'Calculated fallback hash for file',
                    [
                        'filePath' => $filePath,
                        'hash'     => $hash,
                        'method'   => 'path',
                    ]
                    );
            return $hash;
        } catch (Exception $e) {
            $this->logger->warning(
                    'Failed to calculate file hash: '.$e->getMessage(),
                    [
                        'filePath'  => $filePath,
                        'exception' => $e,
                    ]
                    );

            // Fallback to just the path
            $hash = md5($filePath);
            $this->logger->debug(
                    'Calculated fallback hash after error',
                    [
                        'filePath' => $filePath,
                        'hash'     => $hash,
                        'method'   => 'path',
                    ]
                    );
>>>>>>> 78584c22
            return $hash;
        }//end try

    }//end calculateFileHash()


    /**
     * Process pending reports
     *
     * @param int $limit Maximum number of reports to process
     *
     * @return int Number of reports processed
     *
     * @psalm-return   int
     * @phpstan-return int
     */
    public function processPendingReports(int $limit=10): int
    {
        // Check if reporting is enabled.
        if (!$this->isReportingEnabled()) {
            $this->logger->debug('Reporting is disabled, skipping processing of pending reports');
            return 0;
        }

        try {
            // Find pending reports.
            $reportObjectType = $this->config->getSystemValue('docudesk_report_object_type', 'report');
            $filters          = [
                'status' => 'pending',
            ];

            $pendingReports = $this->objectService->getObjects(
                $reportObjectType,
                $limit,
                0,
                $filters
            );

            if (empty($pendingReports)) {
                $this->logger->debug('No pending reports found');
                return 0;
            }

            $this->logger->info('Processing '.count($pendingReports).' pending reports');

            $processedCount = 0;
            foreach ($pendingReports as $report) {
                try {
                    $nodeId   = $report['nodeId'] ?? null;
                    $filePath = $report['filePath'] ?? null;
                    $fileName = $report['fileName'] ?? null;

                    if ($nodeId === null) {
                        $this->logger->warning(
<<<<<<< HEAD
                            'Report has no nodeId, marking as failed', [
                            'reportId' => $report['id'] ?? 'unknown'
                            ]
                        );
                        
                        $report['status'] = 'failed';
=======
                                'Report has no nodeId, marking as failed',
                                [
                                    'reportId' => $report['id'] ?? 'unknown',
                                ]
                                );

                        $report['status']       = 'failed';
>>>>>>> 78584c22
                        $report['errorMessage'] = 'Missing nodeId';
                        $this->objectService->saveObject($reportObjectType, $report);
                        continue;
                    }

                    // Process the report
                    $this->processReport($report);
                    $processedCount++;
                } catch (Exception $e) {
                    $this->logger->error(
<<<<<<< HEAD
                        'Error processing report: ' . $e->getMessage(), [
                        'reportId' => $report['id'] ?? 'unknown',
                        'exception' => $e
                        ]
                    );
                }
            }
            
            return $processedCount;
        } catch (Exception $e) {
            $this->logger->error(
                'Error processing pending reports: ' . $e->getMessage(), [
                'exception' => $e
                ]
            );
=======
                            'Error processing report: '.$e->getMessage(),
                            [
                                'reportId'  => $report['id'] ?? 'unknown',
                                'exception' => $e,
                            ]
                            );
                }//end try
            }//end foreach

            return $processedCount;
        } catch (Exception $e) {
            $this->logger->error(
                    'Error processing pending reports: '.$e->getMessage(),
                    [
                        'exception' => $e,
                    ]
                    );
>>>>>>> 78584c22
            return 0;
        }//end try

    }//end processPendingReports()


    /**
     * Check if reporting is enabled
     *
     * @return bool True if reporting is enabled, false otherwise
     *
     * @psalm-return   bool
     * @phpstan-return bool
     */
    public function isReportingEnabled(): bool
    {
        return $this->config->getSystemValue('docudesk_enable_reporting', true);

    }//end isReportingEnabled()


    /**
     * Check if synchronous processing is enabled
     *
     * @return bool True if synchronous processing is enabled, false otherwise
     *
     * @psalm-return   bool
     * @phpstan-return bool
     */
    public function isSynchronousProcessingEnabled(): bool
    {
        return $this->config->getSystemValue('docudesk_synchronous_processing', false);

    }//end isSynchronousProcessingEnabled()


    /**
     * Check if anonymization is enabled
     *
     * @return bool True if anonymization is enabled, false otherwise
     *
     * @psalm-return   bool
     * @phpstan-return bool
     */
    public function isAnonymizationEnabled(): bool
    {
        return $this->config->getSystemValue('docudesk_enable_anonymization', true);

    }//end isAnonymizationEnabled()


    /**
     * Create a report from a Nextcloud node
     *
     * @param \OCP\Files\Node $node The file node
     *
     * @return array{
     *     nodeId: int,
     *     filePath: string,
     *     fileName: string,
     *     fileType: string,
     *     fileExtension: string,
     *     fileSize: int,
     *     status: string,
     *     errorMessage: string|null,
     *     riskScore: float|null,
     *     riskLevel: string,
     *     anonymizationResults: array<string,mixed>|null,
     *     entities: array<int,array<string,mixed>>,
     *     wcagComplianceResults: array<string,mixed>|null,
     *     languageLevelResults: array<string,mixed>|null,
     *     retentionPeriod: int,
     *     retentionExpiry: string|null,
     *     legalBasis: string|null,
     *     dataController: string|null,
     *     fileHash: string,
     *     text: string|null
     * }|null The created report or null if creation failed
     *
     * @throws \InvalidArgumentException If the node is not a file
     * @throws Exception If report creation fails
<<<<<<< HEAD
=======
     *
     * @psalm-return   array<string, mixed>|null
     * @phpstan-return array<string, mixed>|null
>>>>>>> 78584c22
     */
    public function createReport(\OCP\Files\Node $node): ObjectEntity|null
    {
        // Validate that the node is a file.
        if ($node->getType() !== \OCP\Files\FileInfo::TYPE_FILE) {
            throw new \InvalidArgumentException('Node must be a file to create a report');
        }

        // Check if reporting is enabled.
        if (!$this->isReportingEnabled()) {
            $this->logger->debug('Reporting is disabled, skipping report creation for node: '.$node->getId());
            return null;
        }

        // Check if a report already exists for this node and return updated report if found.
        if ($existingReport = $this->getReport($node)) {
            $this->logger->debug('Report already exists for node: '.$node->getId().' with hash: '.$existingReport['fileHash']);
            return $this->updateReport($node);
        }

        // Lets setup the report object with all fields from the documentation.
        $report = [
            'nodeId'                => $node->getId(),
            'filePath'              => $node->getPath(),
            'fileName'              => $node->getName(),
            'fileType'              => $node->getMimetype(),
            'fileExtension'         => pathinfo($node->getName(), PATHINFO_EXTENSION),
            'fileSize'              => $node->getSize(),
            'status'                => 'pending',
            'errorMessage'          => null,
            'riskScore'             => null,
        // Will be calculated during processing.
            'riskLevel'             => 'unknown',
        // Default value, will be updated during processing.
            'anonymizationResults'  => [],
        // Will be populated during processing.
            'entities'              => [],
        // Will be populated during processing.
            'wcagComplianceResults' => [],
        // Will be populated if WCAG analysis is enabled.
            'languageLevelResults'  => [],
        // Will be populated if language level analysis is enabled.
            'retentionPeriod'       => 0,
        // Default to indefinite retention.
            'retentionExpiry'       => null,
            'legalBasis'            => null,
            'dataController'        => null,
        ];

        // Use ETag as file hash if available.
        if (method_exists($node, 'getEtag')) {
            $report['fileHash'] = $node->getEtag();
            $this->logger->debug('Using ETag as file hash: '.$report['fileHash']);
        } else {
            // Fall back to calculating hash.
            $report['fileHash'] = $this->calculateFileHash($node->getPath());
        }

        // Save the report.
        $reportObjectType = $this->config->getSystemValue('docudesk_report_object_type', 'report');
<<<<<<< HEAD
        $report = $this->objectService->saveObject($report);        
=======
        $report           = $this->objectService->saveObject($reportObjectType, $report);
>>>>>>> 78584c22

        // Process the report now if synchronous processing is enabled.
        if ($this->isSynchronousProcessingEnabled()) {
            return $this->processReport($report);
        }

        return $report;

    }//end createReport()


}//end class<|MERGE_RESOLUTION|>--- conflicted
+++ resolved
@@ -1,12 +1,6 @@
 <?php
 
 /**
-<<<<<<< HEAD
-=======
- * @copyright Copyright (c) 2024 Conduction B.V. <info@conduction.nl>
- * @license   GNU AGPL version 3 or any later version
- *
->>>>>>> 78584c22
  * DocuDesk is free software: you can redistribute it and/or modify
  * it under the terms of the GNU Affero General Public License as
  * published by the Free Software Foundation, either version 3 of the
@@ -66,59 +60,6 @@
     private const DEFAULT_CONFIDENCE_THRESHOLD = 0.7;
 
     /**
-<<<<<<< HEAD
-=======
-     * Logger instance for error reporting
-     *
-     * @var LoggerInterface
-     */
-    private readonly LoggerInterface $logger;
-
-    /**
-     * HTTP client for API requests
-     *
-     * @var Client
-     */
-    private readonly Client $client;
-
-    /**
-     * Configuration service
-     *
-     * @var IConfig
-     */
-    private readonly IConfig $config;
-
-    /**
-     * Object service for storing reports
-     *
-     * @var ObjectService
-     */
-    private readonly ObjectService $objectService;
-
-    /**
-     * Extraction service for getting text from documents
-     *
-     * @var ExtractionService
-     */
-    private readonly ExtractionService $extractionService;
-
-    /**
-     * Root folder service for accessing files
-     *
-     * @var \OCP\Files\IRootFolder
-     */
-    private readonly \OCP\Files\IRootFolder $rootFolder;
-
-    /**
-     * Anonymization service for anonymizing documents
-     *
-     * @var AnonymizationService
-     */
-    private readonly AnonymizationService $anonymizationService;
-
-
-    /**
->>>>>>> 78584c22
      * Constructor for ReportingService
      *
      * @param LoggerInterface        $logger               Logger for error reporting
@@ -145,15 +86,11 @@
         $this->extractionService = $extractionService;
         $this->rootFolder        = $rootFolder;
         $this->anonymizationService = $anonymizationService;
-<<<<<<< HEAD
         $this->appConfig = $appConfig;
-=======
->>>>>>> 78584c22
 
         // Set this service in the anonymization service to avoid circular dependency
         $this->anonymizationService->setReportingService($this);
 
-<<<<<<< HEAD
         // Set the object service to use the reporting service
         $reportRegisterType = $this->appConfig->getValueString('DocuDesk', 'report_register', 'document');
         $this->objectService->setRegister($reportRegisterType);
@@ -169,18 +106,9 @@
             ]
         );
     }
-=======
-        // Initialize Guzzle HTTP client
-        $this->client = new Client(
-                [
-                    'timeout'         => 30,
-                    'connect_timeout' => 5,
-                ]
-                );
 
     }//end __construct()
 
->>>>>>> 78584c22
 
     /**
      * Process a report for a document
@@ -192,7 +120,6 @@
      * @param \OCP\Files\Node|array<string,mixed> $input     Either a Node object or an existing report array
      * @param float                               $threshold Confidence threshold for entity detection (optional)
      *
-<<<<<<< HEAD
      * @return array{
      *     nodeId: int,
      *     filePath: string,
@@ -218,15 +145,6 @@
      *
      * @throws \InvalidArgumentException If input is invalid or node cannot be found
      * @throws Exception If report processing fails
-=======
-     * @return array<string,mixed> The processed report
-     *
-     * @throws \InvalidArgumentException If input is invalid or node cannot be found
-     * @throws Exception If report processing fails
-     *
-     * @psalm-return   array<string,mixed>
-     * @phpstan-return array<string,mixed>
->>>>>>> 78584c22
      */
     public function processReport(
         \OCP\Files\Node | array $input,
@@ -274,22 +192,9 @@
                 $report['text'] = $extraction['text'];
                 $report['errorMessage'] = $extraction['errorMessage'];
             } catch (Exception $e) {
-<<<<<<< HEAD
                 $this->logger->error('Error extracting text from document: ' . $e->getMessage(), ['exception' => $e]);
                 $report['status'] = 'failed';
                 $report['errorMessage'] = 'Error extracting text from document: ' . $e->getMessage();
-=======
-                $this->logger->error(
-                        'Error extracting text from document: '.$e->getMessage(),
-                        [
-                            'exception' => $e,
-                            'nodeId'    => $node->getId(),
-                            'filePath'  => $filePath,
-                        ]
-                        );
-                $report['status']       = 'failed';
-                $report['errorMessage'] = 'Error extracting text from document: '.$e->getMessage();
->>>>>>> 78584c22
                 return $this->objectService->saveObject($reportObjectType, $report);
             }
 
@@ -316,7 +221,6 @@
             }//end if
 
             // Send text to Presidio for analysis and get entities
-<<<<<<< HEAD
             $presidioResults = $this->analyzeWithPresidio($report['text'], $threshold);
             
             // Map entity_type to entityType in each entity
@@ -332,43 +236,6 @@
                 $this->logger->debug('No entities detected in document: ' . $filePath);
             }
             
-=======
-            try {
-                $presidioResults = $this->analyzeWithPresidio($report['text'], $threshold);
-
-                // Map entity_type to entityType in each entity
-                $report['entities'] = array_map(
-                        function ($entity) {
-                            $entity['entityType'] = $entity['entity_type'];
-                            unset($entity['entity_type']);
-                            return $entity;
-                        },
-                        $presidioResults['entities_found']
-                        );
-
-                if (empty($report['entities'])) {
-                    $this->logger->debug(
-                            'No entities detected in document: '.$filePath,
-                            [
-                                'nodeId' => $node->getId(),
-                            ]
-                            );
-                }
-            } catch (Exception $e) {
-                $this->logger->error(
-                        'Error analyzing text with Presidio: '.$e->getMessage(),
-                        [
-                            'exception' => $e,
-                            'nodeId'    => $node->getId(),
-                            'filePath'  => $filePath,
-                        ]
-                        );
-                $report['status']       = 'failed';
-                $report['errorMessage'] = 'Error analyzing text: '.$e->getMessage();
-                return $this->objectService->saveObject($reportObjectType, $report);
-            }//end try
-
->>>>>>> 78584c22
             // Update report with results
             $report['status'] = 'completed';
 
@@ -389,30 +256,11 @@
             }
 
             // Save updated report
-<<<<<<< HEAD
             $report = $this->objectService->saveObject($reportObjectType, $report); 
             
             // Process anonymization if enabled
             if ($this->isAnonymizationEnabled() && !empty($report['entities'])) {
                 $this->anonymizationService->processAnonymization($node, $report);
-=======
-            $report = $this->objectService->saveObject($reportObjectType, $report);
-
-            // Process anonymization if enabled
-            if ($this->isAnonymizationEnabled() && !empty($report['entities'])) {
-                try {
-                    $this->anonymizationService->processAnonymization($node, $report);
-                } catch (Exception $e) {
-                    $this->logger->error(
-                            'Error processing anonymization: '.$e->getMessage(),
-                            [
-                                'exception' => $e,
-                                'nodeId'    => $node->getId(),
-                            ]
-                            );
-                    // Don't fail the report if anonymization fails
-                }
->>>>>>> 78584c22
             }
 
             return $report;
@@ -456,12 +304,6 @@
      * } Presidio analysis results
      *
      * @throws Exception If the API request fails
-<<<<<<< HEAD
-=======
-     *
-     * @psalm-return   array<string, mixed>
-     * @phpstan-return array<string, mixed>
->>>>>>> 78584c22
      */
     private function analyzeWithPresidio(string $text, float $threshold=self::DEFAULT_CONFIDENCE_THRESHOLD): array
     {
@@ -485,7 +327,6 @@
         try {
             // Send request to Presidio
             $response = $this->client->post(
-<<<<<<< HEAD
                 $presidioUrl, [
                 'json' => $payload,
                 'headers' => [
@@ -495,18 +336,6 @@
                 ]
             );
             
-=======
-                    $presidioUrl,
-                    [
-                        'json'    => $payload,
-                        'headers' => [
-                            'Content-Type' => 'application/json',
-                            'Accept'       => 'application/json',
-                        ],
-                    ]
-                    );
-
->>>>>>> 78584c22
             // Parse response
             $responseBody = $response->getBody()->getContents();
             $results      = json_decode($responseBody, true);
@@ -655,12 +484,6 @@
      *
      * @throws \InvalidArgumentException If the node is not a file
      * @throws \RuntimeException If multiple reports are found for the node
-<<<<<<< HEAD
-=======
-     *
-     * @psalm-return   array<string, mixed>|null
-     * @phpstan-return array<string, mixed>|null
->>>>>>> 78584c22
      */
     public function getReport(\OCP\Files\Node $node): ?array
     {
@@ -671,7 +494,6 @@
 
         try {
             $reportObjectType = $this->config->getSystemValue('docudesk_report_object_type', 'report');
-<<<<<<< HEAD
             
             $config['filters'] = [
                 'nodeId' => $node->getId()
@@ -679,15 +501,6 @@
 
             $reports = $this->objectService->findAll($config);
             
-=======
-
-            $filters = [
-                'nodeId' => $node->getId(),
-            ];
-
-            $reports = $this->objectService->getObjects($reportObjectType, null, 0, $filters);
-
->>>>>>> 78584c22
             // Throw error if multiple reports found
             if (count($reports) > 1) {
                 throw new \RuntimeException('Multiple reports found for node '.$node->getId().'. There should only be one report per node.');
@@ -696,20 +509,11 @@
             return !empty($reports) ? $reports[0] : null;
         } catch (Exception $e) {
             $this->logger->error(
-<<<<<<< HEAD
                 'Failed to retrieve report: ' . $e->getMessage(), [
                 'nodeId' => $node->getId(),
                 'exception' => $e
                 ]
             );
-=======
-                    'Failed to retrieve report: '.$e->getMessage(),
-                    [
-                        'nodeId'    => $node->getId(),
-                        'exception' => $e,
-                    ]
-                    );
->>>>>>> 78584c22
             return null;
         }//end try
 
@@ -743,7 +547,6 @@
       *
       * @param \OCP\Files\Node $node The file node to process
       *
-<<<<<<< HEAD
       * @return array{
       *     nodeId: int,
       *     filePath: string,
@@ -769,15 +572,6 @@
       *
       * @throws Exception If report processing fails
       * @throws \InvalidArgumentException If the node is not a file
-=======
-      * @return array<string, mixed>|null The processed report or null if processing failed
-      *
-      * @throws Exception If report processing fails
-      * @throws \InvalidArgumentException If the node is not a file
-      *
-      * @psalm-return   array<string, mixed>|null
-      * @phpstan-return array<string, mixed>|null
->>>>>>> 78584c22
       */
     public function updateReport(\OCP\Files\Node $node): ?array
     {
@@ -868,22 +662,12 @@
                 if ($content !== false) {
                     $hash = md5($content);
                     $this->logger->debug(
-<<<<<<< HEAD
                         'Calculated content hash for file', [
                         'filePath' => $filePath,
                         'hash' => $hash,
                         'method' => 'content'
                         ]
                     );
-=======
-                            'Calculated content hash for file',
-                            [
-                                'filePath' => $filePath,
-                                'hash'     => $hash,
-                                'method'   => 'content',
-                            ]
-                            );
->>>>>>> 78584c22
                     return $hash;
                 }
             }
@@ -895,29 +679,18 @@
                     $filePath.$stats['size'].$stats['mtime']
                 );
                 $this->logger->debug(
-<<<<<<< HEAD
                     'Calculated metadata hash for file', [
                     'filePath' => $filePath,
                     'hash' => $hash,
                     'method' => 'metadata'
                     ]
                 );
-=======
-                        'Calculated metadata hash for file',
-                        [
-                            'filePath' => $filePath,
-                            'hash'     => $hash,
-                            'method'   => 'metadata',
-                        ]
-                        );
->>>>>>> 78584c22
                 return $hash;
             }
 
             // Fallback to just the path
             $hash = md5($filePath);
             $this->logger->debug(
-<<<<<<< HEAD
                 'Calculated fallback hash for file', [
                 'filePath' => $filePath,
                 'hash' => $hash,
@@ -942,35 +715,6 @@
                 'method' => 'path'
                 ]
             );
-=======
-                    'Calculated fallback hash for file',
-                    [
-                        'filePath' => $filePath,
-                        'hash'     => $hash,
-                        'method'   => 'path',
-                    ]
-                    );
-            return $hash;
-        } catch (Exception $e) {
-            $this->logger->warning(
-                    'Failed to calculate file hash: '.$e->getMessage(),
-                    [
-                        'filePath'  => $filePath,
-                        'exception' => $e,
-                    ]
-                    );
-
-            // Fallback to just the path
-            $hash = md5($filePath);
-            $this->logger->debug(
-                    'Calculated fallback hash after error',
-                    [
-                        'filePath' => $filePath,
-                        'hash'     => $hash,
-                        'method'   => 'path',
-                    ]
-                    );
->>>>>>> 78584c22
             return $hash;
         }//end try
 
@@ -1025,22 +769,12 @@
 
                     if ($nodeId === null) {
                         $this->logger->warning(
-<<<<<<< HEAD
                             'Report has no nodeId, marking as failed', [
                             'reportId' => $report['id'] ?? 'unknown'
                             ]
                         );
                         
                         $report['status'] = 'failed';
-=======
-                                'Report has no nodeId, marking as failed',
-                                [
-                                    'reportId' => $report['id'] ?? 'unknown',
-                                ]
-                                );
-
-                        $report['status']       = 'failed';
->>>>>>> 78584c22
                         $report['errorMessage'] = 'Missing nodeId';
                         $this->objectService->saveObject($reportObjectType, $report);
                         continue;
@@ -1051,7 +785,6 @@
                     $processedCount++;
                 } catch (Exception $e) {
                     $this->logger->error(
-<<<<<<< HEAD
                         'Error processing report: ' . $e->getMessage(), [
                         'reportId' => $report['id'] ?? 'unknown',
                         'exception' => $e
@@ -1067,25 +800,6 @@
                 'exception' => $e
                 ]
             );
-=======
-                            'Error processing report: '.$e->getMessage(),
-                            [
-                                'reportId'  => $report['id'] ?? 'unknown',
-                                'exception' => $e,
-                            ]
-                            );
-                }//end try
-            }//end foreach
-
-            return $processedCount;
-        } catch (Exception $e) {
-            $this->logger->error(
-                    'Error processing pending reports: '.$e->getMessage(),
-                    [
-                        'exception' => $e,
-                    ]
-                    );
->>>>>>> 78584c22
             return 0;
         }//end try
 
@@ -1167,12 +881,6 @@
      *
      * @throws \InvalidArgumentException If the node is not a file
      * @throws Exception If report creation fails
-<<<<<<< HEAD
-=======
-     *
-     * @psalm-return   array<string, mixed>|null
-     * @phpstan-return array<string, mixed>|null
->>>>>>> 78584c22
      */
     public function createReport(\OCP\Files\Node $node): ObjectEntity|null
     {
@@ -1233,11 +941,7 @@
 
         // Save the report.
         $reportObjectType = $this->config->getSystemValue('docudesk_report_object_type', 'report');
-<<<<<<< HEAD
         $report = $this->objectService->saveObject($report);        
-=======
-        $report           = $this->objectService->saveObject($reportObjectType, $report);
->>>>>>> 78584c22
 
         // Process the report now if synchronous processing is enabled.
         if ($this->isSynchronousProcessingEnabled()) {
